/****************************************************************************
 *
 *   Copyright (c) 2013 Estimation and Control Library (ECL). All rights reserved.
 *
 * Redistribution and use in source and binary forms, with or without
 * modification, are permitted provided that the following conditions
 * are met:
 *
 * 1. Redistributions of source code must retain the above copyright
 *    notice, this list of conditions and the following disclaimer.
 * 2. Redistributions in binary form must reproduce the above copyright
 *    notice, this list of conditions and the following disclaimer in
 *    the documentation and/or other materials provided with the
 *    distribution.
 * 3. Neither the name ECL nor the names of its contributors may be
 *    used to endorse or promote products derived from this software
 *    without specific prior written permission.
 *
 * THIS SOFTWARE IS PROVIDED BY THE COPYRIGHT HOLDERS AND CONTRIBUTORS
 * "AS IS" AND ANY EXPRESS OR IMPLIED WARRANTIES, INCLUDING, BUT NOT
 * LIMITED TO, THE IMPLIED WARRANTIES OF MERCHANTABILITY AND FITNESS
 * FOR A PARTICULAR PURPOSE ARE DISCLAIMED. IN NO EVENT SHALL THE
 * COPYRIGHT OWNER OR CONTRIBUTORS BE LIABLE FOR ANY DIRECT, INDIRECT,
 * INCIDENTAL, SPECIAL, EXEMPLARY, OR CONSEQUENTIAL DAMAGES (INCLUDING,
 * BUT NOT LIMITED TO, PROCUREMENT OF SUBSTITUTE GOODS OR SERVICES; LOSS
 * OF USE, DATA, OR PROFITS; OR BUSINESS INTERRUPTION) HOWEVER CAUSED
 * AND ON ANY THEORY OF LIABILITY, WHETHER IN CONTRACT, STRICT
 * LIABILITY, OR TORT (INCLUDING NEGLIGENCE OR OTHERWISE) ARISING IN
 * ANY WAY OUT OF THE USE OF THIS SOFTWARE, EVEN IF ADVISED OF THE
 * POSSIBILITY OF SUCH DAMAGE.
 *
 ****************************************************************************/

/**
 * @file estimator_interface.cpp
 * Definition of base class for attitude estimators
 *
 * @author Roman Bast <bapstroman@gmail.com>
 * @author Paul Riseborough <p_riseborough@live.com.au>
 * @author Siddharth B Purohit <siddharthbharatpurohit@gmail.com>
 */

#include "estimator_interface.h"

#include <mathlib/mathlib.h>

EstimatorInterface::~EstimatorInterface()
{
	delete _gps_buffer;
	delete _mag_buffer;
	delete _baro_buffer;
	delete _range_buffer;
	delete _airspeed_buffer;
	delete _flow_buffer;
	delete _ext_vision_buffer;
	delete _drag_buffer;
	delete _auxvel_buffer;
}

// Accumulate imu data and store to buffer at desired rate
void EstimatorInterface::setIMUData(const imuSample &imu_sample)
{
	// TODO: resolve misplaced responsibility
	if (!_initialised) {
		_initialised = init(imu_sample.time_us);
	}

	_time_latest_us = imu_sample.time_us;

	// the output observer always runs
	_output_predictor.calculateOutputStates(imu_sample.time_us, imu_sample.delta_ang, imu_sample.delta_ang_dt, imu_sample.delta_vel, imu_sample.delta_vel_dt);

	// accumulate and down-sample imu data and push to the buffer when new downsampled data becomes available
	if (_imu_down_sampler.update(imu_sample)) {

		_imu_updated = true;

		_imu_buffer.push(_imu_down_sampler.getDownSampledImuAndTriggerReset());

		// get the oldest data from the buffer
		_time_delayed_us = _imu_buffer.get_oldest().time_us;

		// calculate the minimum interval between observations required to guarantee no loss of data
		// this will occur if data is overwritten before its time stamp falls behind the fusion time horizon
		_min_obs_interval_us = (imu_sample.time_us - _time_delayed_us) / (_obs_buffer_length - 1);
	}

	setDragData(imu_sample);
}

void EstimatorInterface::setMagData(const magSample &mag_sample)
{
	if (!_initialised) {
		return;
	}

	// Allocate the required buffer size if not previously done
	if (_mag_buffer == nullptr) {
		_mag_buffer = new RingBuffer<magSample>(_obs_buffer_length);

		if (_mag_buffer == nullptr || !_mag_buffer->valid()) {
			delete _mag_buffer;
			_mag_buffer = nullptr;
			printBufferAllocationFailed("mag");
			return;
		}
	}

	const int64_t time_us = mag_sample.time_us
				- static_cast<int64_t>(_params.mag_delay_ms * 1000)
				- static_cast<int64_t>(_dt_ekf_avg * 5e5f); // seconds to microseconds divided by 2

	// limit data rate to prevent data being lost
	if (time_us >= static_cast<int64_t>(_mag_buffer->get_newest().time_us + _min_obs_interval_us)) {

		magSample mag_sample_new{mag_sample};
		mag_sample_new.time_us = time_us;

		_mag_buffer->push(mag_sample_new);
		_time_last_mag_buffer_push = _time_latest_us;

	} else {
		ECL_WARN("mag data too fast %" PRIi64 " < %" PRIu64 " + %d", time_us, _mag_buffer->get_newest().time_us, _min_obs_interval_us);
	}
}

void EstimatorInterface::setGpsData(const gpsMessage &gps)
{
	if (!_initialised) {
		return;
	}

	// Allocate the required buffer size if not previously done
	if (_gps_buffer == nullptr) {
		_gps_buffer = new RingBuffer<gpsSample>(_obs_buffer_length);

		if (_gps_buffer == nullptr || !_gps_buffer->valid()) {
			delete _gps_buffer;
			_gps_buffer = nullptr;
			printBufferAllocationFailed("GPS");
			return;
		}
	}

	const int64_t time_us = gps.time_usec
				- static_cast<int64_t>(_params.gps_delay_ms * 1000)
				- static_cast<int64_t>(_dt_ekf_avg * 5e5f); // seconds to microseconds divided by 2

	if (time_us >= static_cast<int64_t>(_gps_buffer->get_newest().time_us + _min_obs_interval_us)) {

		if (!gps.vel_ned_valid || (gps.fix_type == 0)) {
			return;
		}

		gpsSample gps_sample_new;

		gps_sample_new.time_us = time_us;

		gps_sample_new.vel = gps.vel_ned;

		gps_sample_new.sacc = gps.sacc;
		gps_sample_new.hacc = gps.eph;
		gps_sample_new.vacc = gps.epv;

		gps_sample_new.hgt = (float)gps.alt * 1e-3f;

		gps_sample_new.yaw = gps.yaw;

		if (PX4_ISFINITE(gps.yaw_offset)) {
			_gps_yaw_offset = gps.yaw_offset;

		} else {
			_gps_yaw_offset = 0.0f;
		}

		if (PX4_ISFINITE(gps.yaw_accuracy)) {
			gps_sample_new.yaw_acc = gps.yaw_accuracy;

		} else {
			gps_sample_new.yaw_acc = 0.f;
		}

		// Only calculate the relative position if the WGS-84 location of the origin is set
		if (collect_gps(gps)) {
			gps_sample_new.pos = _pos_ref.project((gps.lat / 1.0e7), (gps.lon / 1.0e7));

		} else {
			gps_sample_new.pos(0) = 0.0f;
			gps_sample_new.pos(1) = 0.0f;
		}

		_gps_buffer->push(gps_sample_new);
		_time_last_gps_buffer_push = _time_latest_us;

		if (PX4_ISFINITE(gps.yaw)) {
			_time_last_gps_yaw_buffer_push = _time_latest_us;
		}

	} else {
		ECL_WARN("GPS data too fast %" PRIi64 " < %" PRIu64 " + %d", time_us, _gps_buffer->get_newest().time_us, _min_obs_interval_us);
	}
}

void EstimatorInterface::setBaroData(const baroSample &baro_sample)
{
	if (!_initialised) {
		return;
	}

	// Allocate the required buffer size if not previously done
	if (_baro_buffer == nullptr) {
		_baro_buffer = new RingBuffer<baroSample>(_obs_buffer_length);

		if (_baro_buffer == nullptr || !_baro_buffer->valid()) {
			delete _baro_buffer;
			_baro_buffer = nullptr;
			printBufferAllocationFailed("baro");
			return;
		}
	}

	const int64_t time_us = baro_sample.time_us
				- static_cast<int64_t>(_params.baro_delay_ms * 1000)
				- static_cast<int64_t>(_dt_ekf_avg * 5e5f); // seconds to microseconds divided by 2

	// limit data rate to prevent data being lost
	if (time_us >= static_cast<int64_t>(_baro_buffer->get_newest().time_us + _min_obs_interval_us)) {

		baroSample baro_sample_new{baro_sample};
		baro_sample_new.time_us = time_us;

		_baro_buffer->push(baro_sample_new);
		_time_last_baro_buffer_push = _time_latest_us;

	} else {
		ECL_WARN("baro data too fast %" PRIi64 " < %" PRIu64 " + %d", time_us, _baro_buffer->get_newest().time_us, _min_obs_interval_us);
	}
}

void EstimatorInterface::setAirspeedData(const airspeedSample &airspeed_sample)
{
	if (!_initialised) {
		return;
	}

	// Allocate the required buffer size if not previously done
	if (_airspeed_buffer == nullptr) {
		_airspeed_buffer = new RingBuffer<airspeedSample>(_obs_buffer_length);

		if (_airspeed_buffer == nullptr || !_airspeed_buffer->valid()) {
			delete _airspeed_buffer;
			_airspeed_buffer = nullptr;
			printBufferAllocationFailed("airspeed");
			return;
		}
	}

	const int64_t time_us = airspeed_sample.time_us
				- static_cast<int64_t>(_params.airspeed_delay_ms * 1000)
				- static_cast<int64_t>(_dt_ekf_avg * 5e5f); // seconds to microseconds divided by 2

	// limit data rate to prevent data being lost
	if (time_us >= static_cast<int64_t>(_airspeed_buffer->get_newest().time_us + _min_obs_interval_us)) {

		airspeedSample airspeed_sample_new{airspeed_sample};
		airspeed_sample_new.time_us = time_us;

		_airspeed_buffer->push(airspeed_sample_new);

	} else {
		ECL_WARN("airspeed data too fast %" PRIi64 " < %" PRIu64 " + %d", time_us, _airspeed_buffer->get_newest().time_us, _min_obs_interval_us);
	}
}

void EstimatorInterface::setRangeData(const rangeSample &range_sample)
{
	if (!_initialised) {
		return;
	}

	// Allocate the required buffer size if not previously done
	if (_range_buffer == nullptr) {
		_range_buffer = new RingBuffer<rangeSample>(_obs_buffer_length);

		if (_range_buffer == nullptr || !_range_buffer->valid()) {
			delete _range_buffer;
			_range_buffer = nullptr;
			printBufferAllocationFailed("range");
			return;
		}
	}

	const int64_t time_us = range_sample.time_us
				- static_cast<int64_t>(_params.range_delay_ms * 1000)
				- static_cast<int64_t>(_dt_ekf_avg * 5e5f); // seconds to microseconds divided by 2

	// limit data rate to prevent data being lost
	if (time_us >= static_cast<int64_t>(_range_buffer->get_newest().time_us + _min_obs_interval_us)) {

		rangeSample range_sample_new{range_sample};
		range_sample_new.time_us = time_us;

		_range_buffer->push(range_sample_new);
		_time_last_range_buffer_push = _time_latest_us;

	} else {
		ECL_WARN("range data too fast %" PRIi64 " < %" PRIu64 " + %d", time_us, _range_buffer->get_newest().time_us, _min_obs_interval_us);
	}
}

void EstimatorInterface::setOpticalFlowData(const flowSample &flow)
{
	if (!_initialised) {
		return;
	}

	// Allocate the required buffer size if not previously done
	if (_flow_buffer == nullptr) {
		_flow_buffer = new RingBuffer<flowSample>(_imu_buffer_length);

		if (_flow_buffer == nullptr || !_flow_buffer->valid()) {
			delete _flow_buffer;
			_flow_buffer = nullptr;
			printBufferAllocationFailed("flow");
			return;
		}
	}

	const int64_t time_us = flow.time_us
				- static_cast<int64_t>(_params.flow_delay_ms * 1000)
				- static_cast<int64_t>(_dt_ekf_avg * 5e5f); // seconds to microseconds divided by 2

	// limit data rate to prevent data being lost
	if (time_us >= static_cast<int64_t>(_flow_buffer->get_newest().time_us + _min_obs_interval_us)) {

		flowSample optflow_sample_new{flow};
		optflow_sample_new.time_us = time_us;

		_flow_buffer->push(optflow_sample_new);

	} else {
		ECL_WARN("optical flow data too fast %" PRIi64 " < %" PRIu64 " + %d", time_us, _flow_buffer->get_newest().time_us, _min_obs_interval_us);
	}
}

// set attitude and position data derived from an external vision system
void EstimatorInterface::setExtVisionData(const extVisionSample &evdata)
{
	if (!_initialised) {
		return;
	}

	// Allocate the required buffer size if not previously done
	if (_ext_vision_buffer == nullptr) {
		_ext_vision_buffer = new RingBuffer<extVisionSample>(_obs_buffer_length);

		if (_ext_vision_buffer == nullptr || !_ext_vision_buffer->valid()) {
			delete _ext_vision_buffer;
			_ext_vision_buffer = nullptr;
			printBufferAllocationFailed("vision");
			return;
		}
	}

	// calculate the system time-stamp for the mid point of the integration period
	const int64_t time_us = evdata.time_us
				- static_cast<int64_t>(_params.ev_delay_ms * 1000)
				- static_cast<int64_t>(_dt_ekf_avg * 5e5f); // seconds to microseconds divided by 2

	// limit data rate to prevent data being lost
	if (time_us >= static_cast<int64_t>(_ext_vision_buffer->get_newest().time_us + _min_obs_interval_us)) {

		extVisionSample ev_sample_new{evdata};
		ev_sample_new.time_us = time_us;

		_ext_vision_buffer->push(ev_sample_new);
		_time_last_ext_vision_buffer_push = _time_latest_us;

	} else {
		ECL_WARN("EV data too fast %" PRIi64 " < %" PRIu64 " + %d", time_us, _ext_vision_buffer->get_newest().time_us, _min_obs_interval_us);
	}
}

void EstimatorInterface::setAuxVelData(const auxVelSample &auxvel_sample)
{
	if (!_initialised) {
		return;
	}

	// Allocate the required buffer size if not previously done
	if (_auxvel_buffer == nullptr) {
		_auxvel_buffer = new RingBuffer<auxVelSample>(_obs_buffer_length);

		if (_auxvel_buffer == nullptr || !_auxvel_buffer->valid()) {
			delete _auxvel_buffer;
			_auxvel_buffer = nullptr;
			printBufferAllocationFailed("aux vel");
			return;
		}
	}

	const int64_t time_us = auxvel_sample.time_us
				- static_cast<int64_t>(_params.auxvel_delay_ms * 1000)
				- static_cast<int64_t>(_dt_ekf_avg * 5e5f); // seconds to microseconds divided by 2

	// limit data rate to prevent data being lost
	if (time_us >= static_cast<int64_t>(_auxvel_buffer->get_newest().time_us + _min_obs_interval_us)) {

		auxVelSample auxvel_sample_new{auxvel_sample};
		auxvel_sample_new.time_us = time_us;

		_auxvel_buffer->push(auxvel_sample_new);

	} else {
		ECL_WARN("aux velocity data too fast %" PRIi64 " < %" PRIu64 " + %d", time_us, _auxvel_buffer->get_newest().time_us, _min_obs_interval_us);
	}
}

void EstimatorInterface::setSystemFlagData(const systemFlagUpdate &system_flags)
{
	if (!_initialised) {
		return;
	}

	// Allocate the required buffer size if not previously done
	if (_system_flag_buffer == nullptr) {
		_system_flag_buffer = new RingBuffer<systemFlagUpdate>(_obs_buffer_length);

		if (_system_flag_buffer == nullptr || !_system_flag_buffer->valid()) {
			delete _system_flag_buffer;
			_system_flag_buffer = nullptr;
			printBufferAllocationFailed("system flag");
			return;
		}
	}

	_system_flag_buffer->push(system_flags);

	const int64_t time_us = system_flags.time_us
				- static_cast<int64_t>(_dt_ekf_avg * 5e5f); // seconds to microseconds divided by 2

	// limit data rate to prevent data being lost
	if (time_us >= static_cast<int64_t>(_system_flag_buffer->get_newest().time_us + _min_obs_interval_us)) {

		systemFlagUpdate system_flags_new{system_flags};
		system_flags_new.time_us = time_us;

		_system_flag_buffer->push(system_flags_new);

	} else {
		ECL_WARN("system flag update too fast %" PRIi64 " < %" PRIu64 " + %d", time_us, _system_flag_buffer->get_newest().time_us, _min_obs_interval_us);
	}
}

void EstimatorInterface::setDragData(const imuSample &imu)
{
	// down-sample the drag specific force data by accumulating and calculating the mean when
	// sufficient samples have been collected
	if ((_params.fusion_mode & SensorFusionMask::USE_DRAG)) {

		// Allocate the required buffer size if not previously done
		if (_drag_buffer == nullptr) {
			_drag_buffer = new RingBuffer<dragSample>(_obs_buffer_length);

			if (_drag_buffer == nullptr || !_drag_buffer->valid()) {
				delete _drag_buffer;
				_drag_buffer = nullptr;
				printBufferAllocationFailed("drag");
				return;
			}
		}

		_drag_sample_count++;
		// note acceleration is accumulated as a delta velocity
		_drag_down_sampled.accelXY(0) += imu.delta_vel(0);
		_drag_down_sampled.accelXY(1) += imu.delta_vel(1);
		_drag_down_sampled.time_us += imu.time_us;
		_drag_sample_time_dt += imu.delta_vel_dt;

		// calculate the downsample ratio for drag specific force data
		uint8_t min_sample_ratio = (uint8_t) ceilf((float)_imu_buffer_length / _obs_buffer_length);

		if (min_sample_ratio < 5) {
			min_sample_ratio = 5;
		}

		// calculate and store means from accumulated values
		if (_drag_sample_count >= min_sample_ratio) {
			// note conversion from accumulated delta velocity to acceleration
			_drag_down_sampled.accelXY(0) /= _drag_sample_time_dt;
			_drag_down_sampled.accelXY(1) /= _drag_sample_time_dt;
			_drag_down_sampled.time_us /= _drag_sample_count;

			// write to buffer
			_drag_buffer->push(_drag_down_sampled);

			// reset accumulators
			_drag_sample_count = 0;
			_drag_down_sampled.accelXY.zero();
			_drag_down_sampled.time_us = 0;
			_drag_sample_time_dt = 0.0f;
		}
	}
}

bool EstimatorInterface::initialise_interface(uint64_t timestamp)
{
	// find the maximum time delay the buffers are required to handle

	// it's reasonable to assume that aux velocity device has low delay. TODO: check the delay only if the aux device is used
	float max_time_delay_ms = math::max((float)_params.sensor_interval_max_ms, _params.auxvel_delay_ms);

	// using baro
	if (_params.baro_ctrl > 0) {
		max_time_delay_ms = math::max(_params.baro_delay_ms, max_time_delay_ms);
	}

	// using airspeed
	if (_params.arsp_thr > FLT_EPSILON) {
		max_time_delay_ms = math::max(_params.airspeed_delay_ms, max_time_delay_ms);
	}

	// mag mode
	if (_params.mag_fusion_type != MagFuseType::NONE) {
		max_time_delay_ms = math::max(_params.mag_delay_ms, max_time_delay_ms);
	}

	// using range finder
	if ((_params.rng_ctrl != RngCtrl::DISABLED)) {
		max_time_delay_ms = math::max(_params.range_delay_ms, max_time_delay_ms);
	}

	if (_params.gnss_ctrl > 0) {
		max_time_delay_ms = math::max(_params.gps_delay_ms, max_time_delay_ms);
	}

	if (_params.fusion_mode & SensorFusionMask::USE_OPT_FLOW) {
		max_time_delay_ms = math::max(_params.flow_delay_ms, max_time_delay_ms);
	}

	if (_params.ev_ctrl > 0) {
		max_time_delay_ms = math::max(_params.ev_delay_ms, max_time_delay_ms);
	}

	const float filter_update_period_ms = _params.filter_update_interval_us / 1000.f;

	// calculate the IMU buffer length required to accomodate the maximum delay with some allowance for jitter
	_imu_buffer_length = math::max(2, (int)ceilf(max_time_delay_ms / filter_update_period_ms));

	// set the observation buffer length to handle the minimum time of arrival between observations in combination
	// with the worst case delay from current time to ekf fusion time
	// allow for worst case 50% extension of the ekf fusion time horizon delay due to timing jitter
	const float ekf_delay_ms = max_time_delay_ms * 1.5f;
	_obs_buffer_length = roundf(ekf_delay_ms / filter_update_period_ms);

	// limit to be no longer than the IMU buffer (we can't process data faster than the EKF prediction rate)
	_obs_buffer_length = math::min(_obs_buffer_length, _imu_buffer_length);

	ECL_DEBUG("EKF max time delay %.1f ms, OBS length %d\n", (double)ekf_delay_ms, _obs_buffer_length);

	if (!_imu_buffer.allocate(_imu_buffer_length) || !_output_predictor.allocate(_imu_buffer_length)) {

		printBufferAllocationFailed("IMU and output");
		return false;
	}

	_time_delayed_us = timestamp;
	_time_latest_us = timestamp;

	_fault_status.value = 0;

	return true;
}

bool EstimatorInterface::isOnlyActiveSourceOfHorizontalAiding(const bool aiding_flag) const
{
	return aiding_flag && !isOtherSourceOfHorizontalAidingThan(aiding_flag);
}

bool EstimatorInterface::isOtherSourceOfHorizontalAidingThan(const bool aiding_flag) const
{
	const int nb_sources = getNumberOfActiveHorizontalAidingSources();
	return aiding_flag ? nb_sources > 1 : nb_sources > 0;
}

int EstimatorInterface::getNumberOfActiveHorizontalAidingSources() const
{
	return int(_control_status.flags.gps)
	       + int(_control_status.flags.opt_flow)
	       + int(_control_status.flags.ev_pos)
	       + int(_control_status.flags.ev_vel)
	       // Combined airspeed and sideslip fusion allows sustained wind relative dead reckoning
	       // and so is treated as a single aiding source.
	       + int(_control_status.flags.fuse_aspd && _control_status.flags.fuse_beta);
}

bool EstimatorInterface::isHorizontalAidingActive() const
{
	return getNumberOfActiveHorizontalAidingSources() > 0;
}

bool EstimatorInterface::isOtherSourceOfVerticalPositionAidingThan(const bool aiding_flag) const
{
	const int nb_sources = getNumberOfActiveVerticalPositionAidingSources();
	return aiding_flag ? nb_sources > 1 : nb_sources > 0;
}

bool EstimatorInterface::isVerticalPositionAidingActive() const
{
	return getNumberOfActiveVerticalPositionAidingSources() > 0;
}

bool EstimatorInterface::isOnlyActiveSourceOfVerticalPositionAiding(const bool aiding_flag) const
{
	return aiding_flag && !isOtherSourceOfVerticalPositionAidingThan(aiding_flag);
}

int EstimatorInterface::getNumberOfActiveVerticalPositionAidingSources() const
{
	return int(_control_status.flags.gps_hgt)
	       + int(_control_status.flags.baro_hgt)
	       + int(_control_status.flags.rng_hgt)
	       + int(_control_status.flags.ev_hgt);
}

bool EstimatorInterface::isVerticalAidingActive() const
{
	return isVerticalPositionAidingActive() || isVerticalVelocityAidingActive();
}

bool EstimatorInterface::isVerticalVelocityAidingActive() const
{
	return getNumberOfActiveVerticalVelocityAidingSources() > 0;
}

int EstimatorInterface::getNumberOfActiveVerticalVelocityAidingSources() const
{
	return int(_control_status.flags.gps)
	       + int(_control_status.flags.ev_vel);
}

void EstimatorInterface::printBufferAllocationFailed(const char *buffer_name)
{
	if (buffer_name) {
		ECL_ERR("%s buffer allocation failed", buffer_name);
	}
}
<<<<<<< HEAD
=======

void EstimatorInterface::print_status()
{
	printf("EKF average dt: %.6f seconds\n", (double)_dt_ekf_avg);

	printf("IMU buffer: %d (%d Bytes)\n", _imu_buffer.get_length(), _imu_buffer.get_total_size());

	printf("minimum observation interval %d us\n", _min_obs_interval_us);

	if (_gps_buffer) {
		printf("gps buffer: %d/%d (%d Bytes)\n", _gps_buffer->entries(), _gps_buffer->get_length(), _gps_buffer->get_total_size());
	}

	if (_mag_buffer) {
		printf("mag buffer: %d/%d (%d Bytes)\n", _mag_buffer->entries(), _mag_buffer->get_length(), _mag_buffer->get_total_size());
	}

	if (_baro_buffer) {
		printf("baro buffer: %d/%d (%d Bytes)\n", _baro_buffer->entries(), _baro_buffer->get_length(), _baro_buffer->get_total_size());
	}

	if (_range_buffer) {
		printf("range buffer: %d/%d (%d Bytes)\n", _range_buffer->entries(), _range_buffer->get_length(), _range_buffer->get_total_size());
	}

	if (_airspeed_buffer) {
		printf("airspeed buffer: %d/%d (%d Bytes)\n", _airspeed_buffer->entries(), _airspeed_buffer->get_length(), _airspeed_buffer->get_total_size());
	}

	if (_flow_buffer) {
		printf("flow buffer: %d/%d (%d Bytes)\n", _flow_buffer->entries(), _flow_buffer->get_length(), _flow_buffer->get_total_size());
	}

	if (_ext_vision_buffer) {
		printf("vision buffer: %d/%d (%d Bytes)\n", _ext_vision_buffer->entries(), _ext_vision_buffer->get_length(), _ext_vision_buffer->get_total_size());
	}

	if (_drag_buffer) {
		printf("drag buffer: %d/%d (%d Bytes)\n", _drag_buffer->entries(), _drag_buffer->get_length(), _drag_buffer->get_total_size());
	}

	_output_predictor.print_status();
}
>>>>>>> eb4da990
<|MERGE_RESOLUTION|>--- conflicted
+++ resolved
@@ -645,49 +645,3 @@
 		ECL_ERR("%s buffer allocation failed", buffer_name);
 	}
 }
-<<<<<<< HEAD
-=======
-
-void EstimatorInterface::print_status()
-{
-	printf("EKF average dt: %.6f seconds\n", (double)_dt_ekf_avg);
-
-	printf("IMU buffer: %d (%d Bytes)\n", _imu_buffer.get_length(), _imu_buffer.get_total_size());
-
-	printf("minimum observation interval %d us\n", _min_obs_interval_us);
-
-	if (_gps_buffer) {
-		printf("gps buffer: %d/%d (%d Bytes)\n", _gps_buffer->entries(), _gps_buffer->get_length(), _gps_buffer->get_total_size());
-	}
-
-	if (_mag_buffer) {
-		printf("mag buffer: %d/%d (%d Bytes)\n", _mag_buffer->entries(), _mag_buffer->get_length(), _mag_buffer->get_total_size());
-	}
-
-	if (_baro_buffer) {
-		printf("baro buffer: %d/%d (%d Bytes)\n", _baro_buffer->entries(), _baro_buffer->get_length(), _baro_buffer->get_total_size());
-	}
-
-	if (_range_buffer) {
-		printf("range buffer: %d/%d (%d Bytes)\n", _range_buffer->entries(), _range_buffer->get_length(), _range_buffer->get_total_size());
-	}
-
-	if (_airspeed_buffer) {
-		printf("airspeed buffer: %d/%d (%d Bytes)\n", _airspeed_buffer->entries(), _airspeed_buffer->get_length(), _airspeed_buffer->get_total_size());
-	}
-
-	if (_flow_buffer) {
-		printf("flow buffer: %d/%d (%d Bytes)\n", _flow_buffer->entries(), _flow_buffer->get_length(), _flow_buffer->get_total_size());
-	}
-
-	if (_ext_vision_buffer) {
-		printf("vision buffer: %d/%d (%d Bytes)\n", _ext_vision_buffer->entries(), _ext_vision_buffer->get_length(), _ext_vision_buffer->get_total_size());
-	}
-
-	if (_drag_buffer) {
-		printf("drag buffer: %d/%d (%d Bytes)\n", _drag_buffer->entries(), _drag_buffer->get_length(), _drag_buffer->get_total_size());
-	}
-
-	_output_predictor.print_status();
-}
->>>>>>> eb4da990
