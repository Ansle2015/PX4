/****************************************************************************
 *
 *   Copyright (c) 2015 Estimation and Control Library (ECL). All rights reserved.
 *
 * Redistribution and use in source and binary forms, with or without
 * modification, are permitted provided that the following conditions
 * are met:
 *
 * 1. Redistributions of source code must retain the above copyright
 *    notice, this list of conditions and the following disclaimer.
 * 2. Redistributions in binary form must reproduce the above copyright
 *    notice, this list of conditions and the following disclaimer in
 *    the documentation and/or other materials provided with the
 *    distribution.
 * 3. Neither the name ECL nor the names of its contributors may be
 *    used to endorse or promote products derived from this software
 *    without specific prior written permission.
 *
 * THIS SOFTWARE IS PROVIDED BY THE COPYRIGHT HOLDERS AND CONTRIBUTORS
 * "AS IS" AND ANY EXPRESS OR IMPLIED WARRANTIES, INCLUDING, BUT NOT
 * LIMITED TO, THE IMPLIED WARRANTIES OF MERCHANTABILITY AND FITNESS
 * FOR A PARTICULAR PURPOSE ARE DISCLAIMED. IN NO EVENT SHALL THE
 * COPYRIGHT OWNER OR CONTRIBUTORS BE LIABLE FOR ANY DIRECT, INDIRECT,
 * INCIDENTAL, SPECIAL, EXEMPLARY, OR CONSEQUENTIAL DAMAGES (INCLUDING,
 * BUT NOT LIMITED TO, PROCUREMENT OF SUBSTITUTE GOODS OR SERVICES; LOSS
 * OF USE, DATA, OR PROFITS; OR BUSINESS INTERRUPTION) HOWEVER CAUSED
 * AND ON ANY THEORY OF LIABILITY, WHETHER IN CONTRACT, STRICT
 * LIABILITY, OR TORT (INCLUDING NEGLIGENCE OR OTHERWISE) ARISING IN
 * ANY WAY OUT OF THE USE OF THIS SOFTWARE, EVEN IF ADVISED OF THE
 * POSSIBILITY OF SUCH DAMAGE.
 *
 ****************************************************************************/

/**
 * @file ekf.cpp
 * Core functions for ekf attitude and position estimator.
 *
 * @author Roman Bast <bapstroman@gmail.com>
 * @author Paul Riseborough <p_riseborough@live.com.au>
 */

#include "ekf.h"

#include <mathlib/mathlib.h>

bool Ekf::init(uint64_t timestamp)
{
	bool ret = initialise_interface(timestamp);
	reset();
	return ret;
}

void Ekf::reset()
{
	ECL_INFO("reset");

	_state.vel.setZero();
	_state.pos.setZero();
	_state.delta_ang_bias.setZero();
	_state.delta_vel_bias.setZero();
	_state.mag_I.setZero();
	_state.mag_B.setZero();
	_state.wind_vel.setZero();
	_state.quat_nominal.setIdentity();

	_range_sensor.setPitchOffset(_params.rng_sens_pitch);
	_range_sensor.setCosMaxTilt(_params.range_cos_max_tilt);
	_range_sensor.setQualityHysteresis(_params.range_valid_quality_s);

	_control_status.value = 0;
	_control_status_prev.value = 0;

	_control_status.flags.in_air = true;
	_control_status_prev.flags.in_air = true;

	_ang_rate_delayed_raw.zero();

	_fault_status.value = 0;
	_innov_check_fail_status.value = 0;

	_prev_dvel_bias_var.zero();

	resetGpsDriftCheckFilters();

	_output_predictor.reset();

	// Ekf private fields
	_time_last_horizontal_aiding = 0;
	_time_last_v_pos_aiding = 0;
	_time_last_v_vel_aiding = 0;

	_time_last_hor_pos_fuse = 0;
	_time_last_hgt_fuse = 0;
	_time_last_hor_vel_fuse = 0;
	_time_last_ver_vel_fuse = 0;
	_time_last_heading_fuse = 0;

	_time_last_flow_terrain_fuse = 0;
	_time_last_zero_velocity_fuse = 0;
	_time_last_healthy_rng_data = 0;

	_last_known_pos.setZero();

	_time_acc_bias_check = 0;

	_gps_checks_passed = false;

	_gps_alt_ref = NAN;

	_baro_counter = 0;
	_mag_counter = 0;

	_time_bad_vert_accel = 0;
	_time_good_vert_accel = 0;
	_clip_counter = 0;

	resetEstimatorAidStatus(_aid_src_baro_hgt);
	resetEstimatorAidStatus(_aid_src_rng_hgt);
	resetEstimatorAidStatus(_aid_src_airspeed);
	resetEstimatorAidStatus(_aid_src_sideslip);

	resetEstimatorAidStatus(_aid_src_fake_pos);
	resetEstimatorAidStatus(_aid_src_fake_hgt);

	resetEstimatorAidStatus(_aid_src_ev_hgt);
	resetEstimatorAidStatus(_aid_src_ev_pos);
	resetEstimatorAidStatus(_aid_src_ev_vel);
	resetEstimatorAidStatus(_aid_src_ev_yaw);

	resetEstimatorAidStatus(_aid_src_gnss_hgt);
	resetEstimatorAidStatus(_aid_src_gnss_pos);
	resetEstimatorAidStatus(_aid_src_gnss_vel);
	resetEstimatorAidStatus(_aid_src_gnss_yaw);

	resetEstimatorAidStatus(_aid_src_mag_heading);
	resetEstimatorAidStatus(_aid_src_mag);

	resetEstimatorAidStatus(_aid_src_aux_vel);

	resetEstimatorAidStatus(_aid_src_optical_flow);
	resetEstimatorAidStatus(_aid_src_terrain_optical_flow);
}

bool Ekf::update()
{
	if (!_filter_initialised) {
		_filter_initialised = initialiseFilter();

		if (!_filter_initialised) {
			return false;
		}
	}

	// Only run the filter if IMU data in the buffer has been updated
	if (_imu_updated) {
		_imu_updated = false;

		// get the oldest IMU data from the buffer
		// TODO: explicitly pop at desired time horizon
		const imuSample imu_sample_delayed = _imu_buffer.get_oldest();

		// perform state and covariance prediction for the main filter
		predictCovariance(imu_sample_delayed);
		predictState(imu_sample_delayed);

		// control fusion of observation data
		controlFusionModes(imu_sample_delayed);

		// run a separate filter for terrain estimation
		runTerrainEstimator(imu_sample_delayed);

		_output_predictor.correctOutputStates(imu_sample_delayed.time_us, getGyroBias(), getAccelBias(),
							_state.quat_nominal, _state.vel, _state.pos);

		return true;
	}

	return false;
}

bool Ekf::initialiseFilter()
{
	// Filter accel for tilt initialization
	const imuSample &imu_init = _imu_buffer.get_newest();

	// protect against zero data
	if (imu_init.delta_vel_dt < 1e-4f || imu_init.delta_ang_dt < 1e-4f) {
		return false;
	}

	if (_is_first_imu_sample) {
		_accel_lpf.reset(imu_init.delta_vel / imu_init.delta_vel_dt);
		_gyro_lpf.reset(imu_init.delta_ang / imu_init.delta_ang_dt);
		_is_first_imu_sample = false;

	} else {
		_accel_lpf.update(imu_init.delta_vel / imu_init.delta_vel_dt);
		_gyro_lpf.update(imu_init.delta_ang / imu_init.delta_ang_dt);
	}

	if (!initialiseTilt()) {
		return false;
	}

	// initialise the state covariance matrix now we have starting values for all the states
	initialiseCovariance();

	// Initialise the terrain estimator
	initHagl();

	// reset the output predictor state history to match the EKF initial values
	_output_predictor.alignOutputFilter(_state.quat_nominal, _state.vel, _state.pos);

	return true;
}

bool Ekf::initialiseTilt()
{
	const float accel_norm = _accel_lpf.getState().norm();
	const float gyro_norm = _gyro_lpf.getState().norm();

	if (accel_norm < 0.8f * CONSTANTS_ONE_G ||
	    accel_norm > 1.2f * CONSTANTS_ONE_G ||
	    gyro_norm > math::radians(15.0f)) {
		return false;
	}

	// get initial roll and pitch estimate from delta velocity vector, assuming vehicle is static
	const Vector3f gravity_in_body = _accel_lpf.getState().normalized();
	const float pitch = asinf(gravity_in_body(0));
	const float roll = atan2f(-gravity_in_body(1), -gravity_in_body(2));

	_state.quat_nominal = Quatf{Eulerf{roll, pitch, 0.0f}};
	_R_to_earth = Dcmf(_state.quat_nominal);

	return true;
}

void Ekf::predictState(const imuSample &imu_delayed)
{
	// apply imu bias corrections
	const Vector3f delta_ang_bias_scaled = getGyroBias() * imu_delayed.delta_ang_dt;
	Vector3f corrected_delta_ang = imu_delayed.delta_ang - delta_ang_bias_scaled;

	// subtract component of angular rate due to earth rotation
	corrected_delta_ang -= _R_to_earth.transpose() * _earth_rate_NED * imu_delayed.delta_ang_dt;

	const Quatf dq(AxisAnglef{corrected_delta_ang});

	// rotate the previous quaternion by the delta quaternion using a quaternion multiplication
	_state.quat_nominal = (_state.quat_nominal * dq).normalized();
	_R_to_earth = Dcmf(_state.quat_nominal);

	// Calculate an earth frame delta velocity
	const Vector3f delta_vel_bias_scaled = getAccelBias() * imu_delayed.delta_vel_dt;
	const Vector3f corrected_delta_vel = imu_delayed.delta_vel - delta_vel_bias_scaled;
	const Vector3f corrected_delta_vel_ef = _R_to_earth * corrected_delta_vel;

	// save the previous value of velocity so we can use trapzoidal integration
	const Vector3f vel_last = _state.vel;

	// calculate the increment in velocity using the current orientation
	_state.vel += corrected_delta_vel_ef;

	// compensate for acceleration due to gravity
	_state.vel(2) += CONSTANTS_ONE_G * imu_delayed.delta_vel_dt;

	// predict position states via trapezoidal integration of velocity
	_state.pos += (vel_last + _state.vel) * imu_delayed.delta_vel_dt * 0.5f;

	constrainStates();

	// calculate an average filter update time
	float input = 0.5f * (imu_delayed.delta_vel_dt + imu_delayed.delta_ang_dt);

	// filter and limit input between -50% and +100% of nominal value
	const float filter_update_s = 1e-6f * _params.filter_update_interval_us;
	input = math::constrain(input, 0.5f * filter_update_s, 2.f * filter_update_s);
	_dt_ekf_avg = 0.99f * _dt_ekf_avg + 0.01f * input;

	// some calculations elsewhere in code require a raw angular rate vector so calculate here to avoid duplication
	// protect against possible small timesteps resulting from timing slip on previous frame that can drive spikes into the rate
	// due to insufficient averaging
	if (imu_delayed.delta_ang_dt > 0.25f * _dt_ekf_avg) {
		_ang_rate_delayed_raw = imu_delayed.delta_ang / imu_delayed.delta_ang_dt;
	}


	// calculate a filtered horizontal acceleration with a 1 sec time constant
	// this are used for manoeuvre detection elsewhere
	const float alpha = 1.0f - imu_delayed.delta_vel_dt;
	_accel_lpf_NE = _accel_lpf_NE * alpha + corrected_delta_vel_ef.xy();

	// calculate a yaw change about the earth frame vertical
	const float spin_del_ang_D = corrected_delta_ang.dot(Vector3f(_R_to_earth.row(2)));
	_yaw_delta_ef += spin_del_ang_D;

	// Calculate filtered yaw rate to be used by the magnetometer fusion type selection logic
	// Note fixed coefficients are used to save operations. The exact time constant is not important.
<<<<<<< HEAD
	_yaw_rate_lpf_ef = 0.95f * _yaw_rate_lpf_ef + 0.05f * spin_del_ang_D / imu.delta_ang_dt;


	_output_new.time_us = imu.time_us;
	_output_vert_new.time_us = imu.time_us;

	const Quatf dq(AxisAnglef{delta_angle});

	// rotate the previous INS quaternion by the delta quaternions
	_output_new.quat_nominal = _output_new.quat_nominal * dq;

	// the quaternions must always be normalised after modification
	_output_new.quat_nominal.normalize();

	// calculate the rotation matrix from body to earth frame
	_R_to_earth_now = Dcmf(_output_new.quat_nominal);

	// correct delta velocity for bias offsets
	const Vector3f delta_vel_body{imu.delta_vel - _state.delta_vel_bias * dt_scale_correction};

	// rotate the delta velocity to earth frame
	Vector3f delta_vel_earth{_R_to_earth_now * delta_vel_body};

	// correct for measured acceleration due to gravity
	delta_vel_earth(2) += CONSTANTS_ONE_G * imu.delta_vel_dt;

	// calculate the earth frame velocity derivatives
	if (imu.delta_vel_dt > 1e-4f) {
		_vel_deriv = delta_vel_earth * (1.0f / imu.delta_vel_dt);
	}

	// save the previous velocity so we can use trapezoidal integration
	const Vector3f vel_last(_output_new.vel);

	// increment the INS velocity states by the measurement plus corrections
	// do the same for vertical state used by alternative correction algorithm
	_output_new.vel += delta_vel_earth;
	_output_vert_new.vert_vel += delta_vel_earth(2);

	// use trapezoidal integration to calculate the INS position states
	// do the same for vertical state used by alternative correction algorithm
	const Vector3f delta_pos_NED = (_output_new.vel + vel_last) * (imu.delta_vel_dt * 0.5f);
	_output_new.pos += delta_pos_NED;
	_output_vert_new.vert_vel_integ += delta_pos_NED(2);

	// accumulate the time for each update
	_output_vert_new.dt += imu.delta_vel_dt;

	// correct velocity for IMU offset
	if (imu.delta_ang_dt > 1e-4f) {
		// calculate the average angular rate across the last IMU update
		const Vector3f ang_rate = imu.delta_ang * (1.0f / imu.delta_ang_dt);

		// calculate the velocity of the IMU relative to the body origin
		const Vector3f vel_imu_rel_body = ang_rate % _params.imu_pos_body;

		// rotate the relative velocity into earth frame
		_vel_imu_rel_body_ned = _R_to_earth_now * vel_imu_rel_body;
	}

	// store the INS states in a ring buffer with the same length and time coordinates as the IMU data buffer
	if (_imu_updated) {
		_output_buffer.push(_output_new);
		_output_vert_buffer.push(_output_vert_new);

		// get the oldest INS state data from the ring buffer
		// this data will be at the EKF fusion time horizon
		// TODO: there is no guarantee that data is at delayed fusion horizon
		//       Shouldnt we use pop_first_older_than?
		const outputSample &output_delayed = _output_buffer.get_oldest();
		const outputVert &output_vert_delayed = _output_vert_buffer.get_oldest();

		// calculate the quaternion delta between the INS and EKF quaternions at the EKF fusion time horizon
		const Quatf q_error((_state.quat_nominal.inversed() * output_delayed.quat_nominal).normalized());

		// convert the quaternion delta to a delta angle
		const float scalar = (q_error(0) >= 0.0f) ? -2.f : 2.f;

		const Vector3f delta_ang_error{scalar * q_error(1), scalar * q_error(2), scalar * q_error(3)};

		// calculate a gain that provides tight tracking of the estimator attitude states and
		// adjust for changes in time delay to maintain consistent damping ratio of ~0.7
		const float time_delay = fmaxf((imu.time_us - _imu_sample_delayed.time_us) * 1e-6f, _dt_imu_avg);
		const float att_gain = 0.5f * _dt_imu_avg / time_delay;

		// calculate a corrrection to the delta angle
		// that will cause the INS to track the EKF quaternions
		_delta_angle_corr = delta_ang_error * att_gain;
		_output_tracking_error(0) = delta_ang_error.norm();

		/*
		 * Loop through the output filter state history and apply the corrections to the velocity and position states.
		 * This method is too expensive to use for the attitude states due to the quaternion operations required
		 * but because it eliminates the time delay in the 'correction loop' it allows higher tracking gains
		 * to be used and reduces tracking error relative to EKF states.
		 */

		// Complementary filter gains
		const float vel_gain = _dt_ekf_avg / math::constrain(_params.vel_Tau, _dt_ekf_avg, 10.0f);
		const float pos_gain = _dt_ekf_avg / math::constrain(_params.pos_Tau, _dt_ekf_avg, 10.0f);

		// calculate down velocity and position tracking errors
		const float vert_vel_err = (_state.vel(2) - output_vert_delayed.vert_vel);
		const float vert_vel_integ_err = (_state.pos(2) - output_vert_delayed.vert_vel_integ);

		// calculate a velocity correction that will be applied to the output state history
		// using a PD feedback tuned to a 5% overshoot
		const float vert_vel_correction = vert_vel_integ_err * pos_gain + vert_vel_err * vel_gain * 1.1f;

		applyCorrectionToVerticalOutputBuffer(vert_vel_correction);

		// calculate velocity and position tracking errors
		const Vector3f vel_err(_state.vel - output_delayed.vel);
		const Vector3f pos_err(_state.pos - output_delayed.pos);

		_output_tracking_error(1) = vel_err.norm();
		_output_tracking_error(2) = pos_err.norm();

		// calculate a velocity correction that will be applied to the output state history
		_vel_err_integ += vel_err;
		const Vector3f vel_correction = vel_err * vel_gain + _vel_err_integ * sq(vel_gain) * 0.1f;

		// calculate a position correction that will be applied to the output state history
		_pos_err_integ += pos_err;
		const Vector3f pos_correction = pos_err * pos_gain + _pos_err_integ * sq(pos_gain) * 0.1f;

		applyCorrectionToOutputBuffer(vel_correction, pos_correction);
	}
}

/*
* Calculate a correction to be applied to vert_vel that casues vert_vel_integ to track the EKF
* down position state at the fusion time horizon using an alternative algorithm to what
* is used for the vel and pos state tracking. The algorithm applies a correction to the vert_vel
* state history and propagates vert_vel_integ forward in time using the corrected vert_vel history.
* This provides an alternative vertical velocity output that is closer to the first derivative
* of the position but does degrade tracking relative to the EKF state.
*/
void Ekf::applyCorrectionToVerticalOutputBuffer(float vert_vel_correction)
{
	// loop through the vertical output filter state history starting at the oldest and apply the corrections to the
	// vert_vel states and propagate vert_vel_integ forward using the corrected vert_vel
	uint8_t index = _output_vert_buffer.get_oldest_index();

	const uint8_t size = _output_vert_buffer.get_length();

	for (uint8_t counter = 0; counter < (size - 1); counter++) {
		const uint8_t index_next = (index + 1) % size;
		outputVert &current_state = _output_vert_buffer[index];
		outputVert &next_state = _output_vert_buffer[index_next];

		// correct the velocity
		if (counter == 0) {
			current_state.vert_vel += vert_vel_correction;
		}

		next_state.vert_vel += vert_vel_correction;

		// position is propagated forward using the corrected velocity and a trapezoidal integrator
		next_state.vert_vel_integ = current_state.vert_vel_integ + (current_state.vert_vel + next_state.vert_vel) * 0.5f * next_state.dt;

		// advance the index
		index = (index + 1) % size;
	}

	// update output state to corrected values
	_output_vert_new = _output_vert_buffer.get_newest();

	// reset time delta to zero for the next accumulation of full rate IMU data
	_output_vert_new.dt = 0.0f;
}

/*
* Calculate corrections to be applied to vel and pos output state history.
* The vel and pos state history are corrected individually so they track the EKF states at
* the fusion time horizon. This option provides the most accurate tracking of EKF states.
*/
void Ekf::applyCorrectionToOutputBuffer(const Vector3f &vel_correction, const Vector3f &pos_correction)
{
	// loop through the output filter state history and apply the corrections to the velocity and position states
	for (uint8_t index = 0; index < _output_buffer.get_length(); index++) {
		// a constant velocity correction is applied
		_output_buffer[index].vel += vel_correction;

		// a constant position correction is applied
		_output_buffer[index].pos += pos_correction;
	}

	// update output state to corrected values
	_output_new = _output_buffer.get_newest();
}

/*
 * Predict the previous quaternion output state forward using the latest IMU delta angle data.
*/
Quatf Ekf::calculate_quaternion() const
{
	// Correct delta angle data for bias errors using bias state estimates from the EKF and also apply
	// corrections required to track the EKF quaternion states
	const Vector3f delta_angle{_newest_high_rate_imu_sample.delta_ang - _state.delta_ang_bias * (_dt_imu_avg / _dt_ekf_avg) + _delta_angle_corr};

	// increment the quaternions using the corrected delta angle vector
	// the quaternions must always be normalised after modification
	return Quatf{_output_new.quat_nominal * AxisAnglef{delta_angle}}.unit();
}

void Ekf::print_status()
{
	printf("Q: (0-3)\n");
	_state.quat_nominal.print();

	printf("Velocity: (4-6)\n");
	_state.vel.print();

	printf("Position: (7-9)\n");
	_state.pos.print();

	printf("Delta Angle Bias: (10-12)\n");
	_state.delta_ang_bias.print();

	printf("Delta Velocity Bias: (13-15)\n");
	_state.delta_vel_bias.print();

	printf("Magnetic Field: (16-18)\n");
	_state.mag_I.print();

	printf("Magnetic Bias: (19-21)\n");
	_state.mag_B.print();

	printf("Wind: (22-23)\n");
	_state.wind_vel.print();

	printf("P:\n");
	P.print();

	printf("IMU average dt: %.6f seconds\n", (double)_dt_imu_avg);
	printf("EKF average dt: %.6f seconds\n", (double)_dt_ekf_avg);

	printf("IMU buffer: %d (%d Bytes)\n", _imu_buffer.get_length(), _imu_buffer.get_total_size());

	printf("minimum observation interval %d us\n", _min_obs_interval_us);

	if (_gps_buffer) {
		printf("gps buffer: %d/%d (%d Bytes)\n", _gps_buffer->entries(), _gps_buffer->get_length(), _gps_buffer->get_total_size());
	}

	if (_mag_buffer) {
		printf("mag buffer: %d/%d (%d Bytes)\n", _mag_buffer->entries(), _mag_buffer->get_length(), _mag_buffer->get_total_size());
	}

	if (_baro_buffer) {
		printf("baro buffer: %d/%d (%d Bytes)\n", _baro_buffer->entries(), _baro_buffer->get_length(), _baro_buffer->get_total_size());
	}

	if (_range_buffer) {
		printf("range buffer: %d/%d (%d Bytes)\n", _range_buffer->entries(), _range_buffer->get_length(), _range_buffer->get_total_size());
	}

	if (_airspeed_buffer) {
		printf("airspeed buffer: %d/%d (%d Bytes)\n", _airspeed_buffer->entries(), _airspeed_buffer->get_length(), _airspeed_buffer->get_total_size());
	}

	if (_flow_buffer) {
		printf("flow buffer: %d/%d (%d Bytes)\n", _flow_buffer->entries(), _flow_buffer->get_length(), _flow_buffer->get_total_size());
	}

	if (_ext_vision_buffer) {
		printf("vision buffer: %d/%d (%d Bytes)\n", _ext_vision_buffer->entries(), _ext_vision_buffer->get_length(), _ext_vision_buffer->get_total_size());
	}

	if (_drag_buffer) {
		printf("drag buffer: %d/%d (%d Bytes)\n", _drag_buffer->entries(), _drag_buffer->get_length(), _drag_buffer->get_total_size());
	}

	printf("output buffer: %d/%d (%d Bytes)\n", _output_buffer.entries(), _output_buffer.get_length(), _output_buffer.get_total_size());
	printf("output vert buffer: %d/%d (%d Bytes)\n", _output_vert_buffer.entries(), _output_vert_buffer.get_length(), _output_vert_buffer.get_total_size());
=======
	_yaw_rate_lpf_ef = 0.95f * _yaw_rate_lpf_ef + 0.05f * spin_del_ang_D / imu_delayed.delta_ang_dt;
>>>>>>> eb4da990
}<|MERGE_RESOLUTION|>--- conflicted
+++ resolved
@@ -297,211 +297,7 @@
 
 	// Calculate filtered yaw rate to be used by the magnetometer fusion type selection logic
 	// Note fixed coefficients are used to save operations. The exact time constant is not important.
-<<<<<<< HEAD
-	_yaw_rate_lpf_ef = 0.95f * _yaw_rate_lpf_ef + 0.05f * spin_del_ang_D / imu.delta_ang_dt;
-
-
-	_output_new.time_us = imu.time_us;
-	_output_vert_new.time_us = imu.time_us;
-
-	const Quatf dq(AxisAnglef{delta_angle});
-
-	// rotate the previous INS quaternion by the delta quaternions
-	_output_new.quat_nominal = _output_new.quat_nominal * dq;
-
-	// the quaternions must always be normalised after modification
-	_output_new.quat_nominal.normalize();
-
-	// calculate the rotation matrix from body to earth frame
-	_R_to_earth_now = Dcmf(_output_new.quat_nominal);
-
-	// correct delta velocity for bias offsets
-	const Vector3f delta_vel_body{imu.delta_vel - _state.delta_vel_bias * dt_scale_correction};
-
-	// rotate the delta velocity to earth frame
-	Vector3f delta_vel_earth{_R_to_earth_now * delta_vel_body};
-
-	// correct for measured acceleration due to gravity
-	delta_vel_earth(2) += CONSTANTS_ONE_G * imu.delta_vel_dt;
-
-	// calculate the earth frame velocity derivatives
-	if (imu.delta_vel_dt > 1e-4f) {
-		_vel_deriv = delta_vel_earth * (1.0f / imu.delta_vel_dt);
-	}
-
-	// save the previous velocity so we can use trapezoidal integration
-	const Vector3f vel_last(_output_new.vel);
-
-	// increment the INS velocity states by the measurement plus corrections
-	// do the same for vertical state used by alternative correction algorithm
-	_output_new.vel += delta_vel_earth;
-	_output_vert_new.vert_vel += delta_vel_earth(2);
-
-	// use trapezoidal integration to calculate the INS position states
-	// do the same for vertical state used by alternative correction algorithm
-	const Vector3f delta_pos_NED = (_output_new.vel + vel_last) * (imu.delta_vel_dt * 0.5f);
-	_output_new.pos += delta_pos_NED;
-	_output_vert_new.vert_vel_integ += delta_pos_NED(2);
-
-	// accumulate the time for each update
-	_output_vert_new.dt += imu.delta_vel_dt;
-
-	// correct velocity for IMU offset
-	if (imu.delta_ang_dt > 1e-4f) {
-		// calculate the average angular rate across the last IMU update
-		const Vector3f ang_rate = imu.delta_ang * (1.0f / imu.delta_ang_dt);
-
-		// calculate the velocity of the IMU relative to the body origin
-		const Vector3f vel_imu_rel_body = ang_rate % _params.imu_pos_body;
-
-		// rotate the relative velocity into earth frame
-		_vel_imu_rel_body_ned = _R_to_earth_now * vel_imu_rel_body;
-	}
-
-	// store the INS states in a ring buffer with the same length and time coordinates as the IMU data buffer
-	if (_imu_updated) {
-		_output_buffer.push(_output_new);
-		_output_vert_buffer.push(_output_vert_new);
-
-		// get the oldest INS state data from the ring buffer
-		// this data will be at the EKF fusion time horizon
-		// TODO: there is no guarantee that data is at delayed fusion horizon
-		//       Shouldnt we use pop_first_older_than?
-		const outputSample &output_delayed = _output_buffer.get_oldest();
-		const outputVert &output_vert_delayed = _output_vert_buffer.get_oldest();
-
-		// calculate the quaternion delta between the INS and EKF quaternions at the EKF fusion time horizon
-		const Quatf q_error((_state.quat_nominal.inversed() * output_delayed.quat_nominal).normalized());
-
-		// convert the quaternion delta to a delta angle
-		const float scalar = (q_error(0) >= 0.0f) ? -2.f : 2.f;
-
-		const Vector3f delta_ang_error{scalar * q_error(1), scalar * q_error(2), scalar * q_error(3)};
-
-		// calculate a gain that provides tight tracking of the estimator attitude states and
-		// adjust for changes in time delay to maintain consistent damping ratio of ~0.7
-		const float time_delay = fmaxf((imu.time_us - _imu_sample_delayed.time_us) * 1e-6f, _dt_imu_avg);
-		const float att_gain = 0.5f * _dt_imu_avg / time_delay;
-
-		// calculate a corrrection to the delta angle
-		// that will cause the INS to track the EKF quaternions
-		_delta_angle_corr = delta_ang_error * att_gain;
-		_output_tracking_error(0) = delta_ang_error.norm();
-
-		/*
-		 * Loop through the output filter state history and apply the corrections to the velocity and position states.
-		 * This method is too expensive to use for the attitude states due to the quaternion operations required
-		 * but because it eliminates the time delay in the 'correction loop' it allows higher tracking gains
-		 * to be used and reduces tracking error relative to EKF states.
-		 */
-
-		// Complementary filter gains
-		const float vel_gain = _dt_ekf_avg / math::constrain(_params.vel_Tau, _dt_ekf_avg, 10.0f);
-		const float pos_gain = _dt_ekf_avg / math::constrain(_params.pos_Tau, _dt_ekf_avg, 10.0f);
-
-		// calculate down velocity and position tracking errors
-		const float vert_vel_err = (_state.vel(2) - output_vert_delayed.vert_vel);
-		const float vert_vel_integ_err = (_state.pos(2) - output_vert_delayed.vert_vel_integ);
-
-		// calculate a velocity correction that will be applied to the output state history
-		// using a PD feedback tuned to a 5% overshoot
-		const float vert_vel_correction = vert_vel_integ_err * pos_gain + vert_vel_err * vel_gain * 1.1f;
-
-		applyCorrectionToVerticalOutputBuffer(vert_vel_correction);
-
-		// calculate velocity and position tracking errors
-		const Vector3f vel_err(_state.vel - output_delayed.vel);
-		const Vector3f pos_err(_state.pos - output_delayed.pos);
-
-		_output_tracking_error(1) = vel_err.norm();
-		_output_tracking_error(2) = pos_err.norm();
-
-		// calculate a velocity correction that will be applied to the output state history
-		_vel_err_integ += vel_err;
-		const Vector3f vel_correction = vel_err * vel_gain + _vel_err_integ * sq(vel_gain) * 0.1f;
-
-		// calculate a position correction that will be applied to the output state history
-		_pos_err_integ += pos_err;
-		const Vector3f pos_correction = pos_err * pos_gain + _pos_err_integ * sq(pos_gain) * 0.1f;
-
-		applyCorrectionToOutputBuffer(vel_correction, pos_correction);
-	}
-}
-
-/*
-* Calculate a correction to be applied to vert_vel that casues vert_vel_integ to track the EKF
-* down position state at the fusion time horizon using an alternative algorithm to what
-* is used for the vel and pos state tracking. The algorithm applies a correction to the vert_vel
-* state history and propagates vert_vel_integ forward in time using the corrected vert_vel history.
-* This provides an alternative vertical velocity output that is closer to the first derivative
-* of the position but does degrade tracking relative to the EKF state.
-*/
-void Ekf::applyCorrectionToVerticalOutputBuffer(float vert_vel_correction)
-{
-	// loop through the vertical output filter state history starting at the oldest and apply the corrections to the
-	// vert_vel states and propagate vert_vel_integ forward using the corrected vert_vel
-	uint8_t index = _output_vert_buffer.get_oldest_index();
-
-	const uint8_t size = _output_vert_buffer.get_length();
-
-	for (uint8_t counter = 0; counter < (size - 1); counter++) {
-		const uint8_t index_next = (index + 1) % size;
-		outputVert &current_state = _output_vert_buffer[index];
-		outputVert &next_state = _output_vert_buffer[index_next];
-
-		// correct the velocity
-		if (counter == 0) {
-			current_state.vert_vel += vert_vel_correction;
-		}
-
-		next_state.vert_vel += vert_vel_correction;
-
-		// position is propagated forward using the corrected velocity and a trapezoidal integrator
-		next_state.vert_vel_integ = current_state.vert_vel_integ + (current_state.vert_vel + next_state.vert_vel) * 0.5f * next_state.dt;
-
-		// advance the index
-		index = (index + 1) % size;
-	}
-
-	// update output state to corrected values
-	_output_vert_new = _output_vert_buffer.get_newest();
-
-	// reset time delta to zero for the next accumulation of full rate IMU data
-	_output_vert_new.dt = 0.0f;
-}
-
-/*
-* Calculate corrections to be applied to vel and pos output state history.
-* The vel and pos state history are corrected individually so they track the EKF states at
-* the fusion time horizon. This option provides the most accurate tracking of EKF states.
-*/
-void Ekf::applyCorrectionToOutputBuffer(const Vector3f &vel_correction, const Vector3f &pos_correction)
-{
-	// loop through the output filter state history and apply the corrections to the velocity and position states
-	for (uint8_t index = 0; index < _output_buffer.get_length(); index++) {
-		// a constant velocity correction is applied
-		_output_buffer[index].vel += vel_correction;
-
-		// a constant position correction is applied
-		_output_buffer[index].pos += pos_correction;
-	}
-
-	// update output state to corrected values
-	_output_new = _output_buffer.get_newest();
-}
-
-/*
- * Predict the previous quaternion output state forward using the latest IMU delta angle data.
-*/
-Quatf Ekf::calculate_quaternion() const
-{
-	// Correct delta angle data for bias errors using bias state estimates from the EKF and also apply
-	// corrections required to track the EKF quaternion states
-	const Vector3f delta_angle{_newest_high_rate_imu_sample.delta_ang - _state.delta_ang_bias * (_dt_imu_avg / _dt_ekf_avg) + _delta_angle_corr};
-
-	// increment the quaternions using the corrected delta angle vector
-	// the quaternions must always be normalised after modification
-	return Quatf{_output_new.quat_nominal * AxisAnglef{delta_angle}}.unit();
+	_yaw_rate_lpf_ef = 0.95f * _yaw_rate_lpf_ef + 0.05f * spin_del_ang_D / imu_delayed.delta_ang_dt;
 }
 
 void Ekf::print_status()
@@ -533,7 +329,6 @@
 	printf("P:\n");
 	P.print();
 
-	printf("IMU average dt: %.6f seconds\n", (double)_dt_imu_avg);
 	printf("EKF average dt: %.6f seconds\n", (double)_dt_ekf_avg);
 
 	printf("IMU buffer: %d (%d Bytes)\n", _imu_buffer.get_length(), _imu_buffer.get_total_size());
@@ -572,9 +367,5 @@
 		printf("drag buffer: %d/%d (%d Bytes)\n", _drag_buffer->entries(), _drag_buffer->get_length(), _drag_buffer->get_total_size());
 	}
 
-	printf("output buffer: %d/%d (%d Bytes)\n", _output_buffer.entries(), _output_buffer.get_length(), _output_buffer.get_total_size());
-	printf("output vert buffer: %d/%d (%d Bytes)\n", _output_vert_buffer.entries(), _output_vert_buffer.get_length(), _output_vert_buffer.get_total_size());
-=======
-	_yaw_rate_lpf_ef = 0.95f * _yaw_rate_lpf_ef + 0.05f * spin_del_ang_D / imu_delayed.delta_ang_dt;
->>>>>>> eb4da990
+	_output_predictor.print_status();
 }