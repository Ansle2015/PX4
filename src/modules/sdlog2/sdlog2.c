--- conflicted
+++ resolved
@@ -85,13 +85,10 @@
 #include <uORB/topics/esc_status.h>
 #include <uORB/topics/telemetry_status.h>
 #include <uORB/topics/estimator_status.h>
-<<<<<<< HEAD
-=======
 #include <uORB/topics/tecs_status.h>
 #include <uORB/topics/system_power.h>
 #include <uORB/topics/servorail_status.h>
 #include <uORB/topics/wind_estimate.h>
->>>>>>> 2a7848c7
 
 #include <systemlib/systemlib.h>
 #include <systemlib/param/param.h>
@@ -947,14 +944,11 @@
 		struct telemetry_status_s telemetry;
 		struct range_finder_report range_finder;
 		struct estimator_status_report estimator_status;
-<<<<<<< HEAD
-=======
 		struct tecs_status_s tecs_status;
 		struct system_power_s system_power;
 		struct servorail_status_s servorail_status;
 		struct satellite_info_s sat_info;
 		struct wind_estimate_s wind_estimate;
->>>>>>> 2a7848c7
 	} buf;
 
 	memset(&buf, 0, sizeof(buf));
@@ -985,10 +979,6 @@
 			struct log_GVSP_s log_GVSP;
 			struct log_BATT_s log_BATT;
 			struct log_DIST_s log_DIST;
-<<<<<<< HEAD
-			struct log_TELE_s log_TELE;
-			struct log_ESTM_s log_ESTM;
-=======
 			struct log_TEL_s log_TEL;
 			struct log_EST0_s log_EST0;
 			struct log_EST1_s log_EST1;
@@ -1000,7 +990,6 @@
 			struct log_GS1B_s log_GS1B;
 			struct log_TECS_s log_TECS;
 			struct log_WIND_s log_WIND;
->>>>>>> 2a7848c7
 		} body;
 	} log_msg = {
 		LOG_PACKET_HEADER_INIT(0)
@@ -1033,13 +1022,10 @@
 		int telemetry_subs[TELEMETRY_STATUS_ORB_ID_NUM];
 		int range_finder_sub;
 		int estimator_status_sub;
-<<<<<<< HEAD
-=======
 		int tecs_status_sub;
 		int system_power_sub;
 		int servorail_status_sub;
 		int wind_sub;
->>>>>>> 2a7848c7
 	} subs;
 
 	subs.cmd_sub = orb_subscribe(ORB_ID(vehicle_command));
@@ -1068,15 +1054,12 @@
 	}
 	subs.range_finder_sub = orb_subscribe(ORB_ID(sensor_range_finder));
 	subs.estimator_status_sub = orb_subscribe(ORB_ID(estimator_status));
-<<<<<<< HEAD
-=======
 	subs.tecs_status_sub = orb_subscribe(ORB_ID(tecs_status));
 	subs.system_power_sub = orb_subscribe(ORB_ID(system_power));
 	subs.servorail_status_sub = orb_subscribe(ORB_ID(servorail_status));
 	subs.wind_sub = orb_subscribe(ORB_ID(wind_estimate));
 	/* we need to rate-limit wind, as we do not need the full update rate */
 	orb_set_interval(subs.wind_sub, 90);
->>>>>>> 2a7848c7
 
 	thread_running = true;
 
@@ -1593,17 +1576,6 @@
 
 		/* --- ESTIMATOR STATUS --- */
 		if (copy_if_updated(ORB_ID(estimator_status), subs.estimator_status_sub, &buf.estimator_status)) {
-<<<<<<< HEAD
-			log_msg.msg_type = LOG_ESTM_MSG;
-			unsigned maxcopy = (sizeof(buf.estimator_status.states) < sizeof(log_msg.body.log_ESTM.s)) ? sizeof(buf.estimator_status.states) : sizeof(log_msg.body.log_ESTM.s);
-			memset(&(log_msg.body.log_ESTM.s), 0, sizeof(log_msg.body.log_ESTM.s));
-			memcpy(&(log_msg.body.log_ESTM.s), buf.estimator_status.states, maxcopy);
-			log_msg.body.log_ESTM.n_states = buf.estimator_status.n_states;
-			log_msg.body.log_ESTM.states_nan = buf.estimator_status.states_nan;
-			log_msg.body.log_ESTM.covariance_nan = buf.estimator_status.covariance_nan;
-			log_msg.body.log_ESTM.kalman_gain_nan = buf.estimator_status.kalman_gain_nan;
-			LOGBUFFER_WRITE_AND_COUNT(DIST);
-=======
 			log_msg.msg_type = LOG_EST0_MSG;
 			unsigned maxcopy0 = (sizeof(buf.estimator_status.states) < sizeof(log_msg.body.log_EST0.s)) ? sizeof(buf.estimator_status.states) : sizeof(log_msg.body.log_EST0.s);
 			memset(&(log_msg.body.log_EST0.s), 0, sizeof(log_msg.body.log_EST0.s));
@@ -1649,7 +1621,6 @@
 			log_msg.body.log_WIND.cov_x = buf.wind_estimate.covariance_north;
 			log_msg.body.log_WIND.cov_y = buf.wind_estimate.covariance_east;
 			LOGBUFFER_WRITE_AND_COUNT(WIND);
->>>>>>> 2a7848c7
 		}
 
 		/* signal the other thread new data, but not yet unlock */
